--- conflicted
+++ resolved
@@ -291,36 +291,6 @@
         return Math.sqrt(dx * dx + dy * dy);
     }
 
-<<<<<<< HEAD
-        /**
-     * Checks if a given coordinate intersects with a geometric shape.
-     *
-     * @param geometry The geometric shape to check against.
-     * @param coord    The coordinate point to check for intersection.
-     * @return {@code true} if the coordinate intersects with the shape; {@code false} otherwise.
-     */
-    public static boolean isCoordIntersectingShape(Geometry geometry, Coord coord) {
-        // Convert the MATSim Coord object to a JTS Point object
-        Point point = getPointFromCoord(coord);
-
-        // Check if the geometry intersects with the point
-        return geometry.intersects(point);
-    }
-
-    /**
-     * Converts a MATSim {@link Coord} object to a JTS {@link Point} object.
-     *
-     * @param coord The coordinate to convert.
-     * @return A JTS Point object representing the given coordinate.
-     */
-    public static Point getPointFromCoord(Coord coord) {
-        // Create a Coordinate object from the Coord's x and y values
-        Coordinate jtsCoordinate = new Coordinate(coord.getX(), coord.getY());
-
-        // Create a Point object using a GeometryFactory
-        GeometryFactory geometryFactory = new GeometryFactory();
-        return geometryFactory.createPoint(jtsCoordinate);
-=======
     /**
      * Checks if a given coordinate intersects with a specified geometry.
      *
@@ -380,6 +350,5 @@
             }
         }
         return combinedGeometry;
->>>>>>> 0b15bb8d
     }
 }